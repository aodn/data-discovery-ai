"""
    The module to preprocess the data and prepare datasets for training and evaluating a ML model
"""

import logging
import pickle
import pandas as pd
import ast
import os
import numpy as np
import configparser
from typing import Any, List, Tuple, Union, Dict

import torch
from sklearn.preprocessing import MultiLabelBinarizer
from transformers import BertTokenizer, BertModel
from sklearn.model_selection import train_test_split
from imblearn.under_sampling import RandomUnderSampler
from imblearn.over_sampling import RandomOverSampler, SMOTE
from iterstrat.ml_stratifiers import MultilabelStratifiedShuffleSplit
from tqdm import tqdm
from typing import Dict
<<<<<<< HEAD
import re

logger = logging.getLogger(__name__)
logger.setLevel(logging.INFO)
=======
import tempfile
import json
from data_discovery_ai import logger
>>>>>>> ac08c159


class Concept:
    def __init__(self, value: str, url: str, vocab_type: str) -> None:
        self.value = value
        self.url = url
        self.vocab_type = vocab_type

    def to_json(self) -> Dict[str, Any]:
        return {
            "vocab_type": self.vocab_type,
            "value": self.value,
            "url": self.url,
        }

    def __eq__(self, other: object) -> bool:
        if not isinstance(other, Concept):
            return NotImplemented

        return (
            self.value == other.value
            and self.url == other.url
            and self.vocab_type == other.vocab_type
        )

    def __hash__(self):
        return hash((self.value, self.url, self.vocab_type))

    def __str__(self):
        return f"Concept(value={self.value}, url='{self.url}', vocab_type='{self.vocab_type}')"


def save_to_file(obj: Any, full_path: str) -> None:
    """
    Saves an object to a file using pickle serialization in the specific file path
    """
    try:
        with open(full_path, "wb") as file:
            pickle.dump(obj, file)
            logger.info(f"Saved to {full_path}")
    except Exception as e:
        logger.error(e)


def load_from_file(full_path: str) -> Any:
    """
    Loads an object from a file in the input folder using pickle deserialization.
    """
    try:
        with open(full_path, "rb") as file:
            obj = pickle.load(file)
            logger.info(f"Load from {full_path}")
        return obj
    except Exception as e:
        logger.error(e)


# data preprocessor for data delivery mode filter model
def identify_ddm_sample(raw_data: pd.DataFrame) -> pd.DataFrame:
    """
    Identifies a sample set (labelled data) from raw data based on specified vocabulary terms. This function filters raw data (obtained from an Elasticsearch search result).
    This function filters raw data (obtained from an Elasticsearch search result) to identify records with 'onGoing' status.
    Input:
        raw_data: pd.DataFrame. The search result DataFrame from Elasticsearch, expected to contain fields '_id', '_source.title', '_source.description', '_source.summaries.statement' and '_source.summaries.status'.
    Output:
        preprocessed_data: pd.DataFrame. The preprocessed DataFrame containing the necessary information for the data delivery mode filter model with one more column 'information'. The 'information' column is the combination of 'title', 'description' and 'lineage'.
    """  # only keep selected columns
    columns = [
        "_id",
        "_source.title",
        "_source.description",
        "_source.summaries.statement",
        "_source.summaries.status",
    ]
    preprocessed_data = raw_data[columns].copy()

    # change column names
    preprocessed_data.columns = ["id", "title", "description", "lineage"]

    # add information column, which is the text of title, description and lineage
    preprocessed_data["information"] = (
        preprocessed_data["title"]
        + " [SEP] "
        + preprocessed_data["description"]
        + " [SEP] "
        + preprocessed_data["lineage"]
        + " [SEP]"
    )

    # only focus on onGoing records
    preprocessed_data = preprocessed_data[
        preprocessed_data["_source.summaries.status"] == "onGoing"
    ]
    return preprocessed_data


def identify_km_sample(raw_data: pd.DataFrame, vocabs: List[str]) -> pd.DataFrame:
    """
    Identifies a sample set from raw data based on specified vocabulary terms. This function filters raw data (obtained from an Elasticsearch search result) to identify records containing specific vocabulary terms in the `keywords` field.

    Input:
        raw_data: pd.DataFrame. The search result DataFrame from Elasticsearch, expected to contain fields `_id`, `_source.title`, `_source.description`, and `_source.themes`.
        vocabs: List[str]. A list of vocabulary terms to search for within each entry's `keywords` field. predefined in common/keyword_classification_parameters.json file.
    Output:
        sampleSet: pd.Dataframe. A DataFrame representing the identified sample set, containing only entries with keywords matching the specified vocabularies.
    """
    raw_data_cleaned = raw_data[
        ["_id", "_source.title", "_source.description", "_source.themes"]
    ]
    raw_data_cleaned.columns = ["id", "title", "description", "keywords"]
    sampleSet = raw_data_cleaned[
        raw_data_cleaned["keywords"].apply(
            lambda terms: any(
                any(vocab in k["title"] for vocab in vocabs) for k in terms
            )
        )
    ]
    return sampleSet


def sample_preprocessor(sampleSet: pd.DataFrame, vocabs: List[str]) -> pd.DataFrame:
    """
    Preprocess sample set data, including extract and reformat labels, and remove empty value records
    Input:
        sampleSet: pd.Dataframe. The identified sample set
        vocabs: List[str]. A list of vocabulary names, the predefined vocabularies
    Output:
        sampleSet: pd.Dataframe. The sample set with filtered keywords
    """

    sampleSet["keywords"] = sampleSet["keywords"].apply(
        lambda x: keywords_formatter(x, vocabs)
    )
    sampleSet["information"] = (
        sampleSet["title"] + " [SEP] " + sampleSet["description"] + " [SEP]"
    )
    return sampleSet


def prepare_X_Y(
    sampleSet: pd.DataFrame,
) -> Tuple[np.ndarray, np.ndarray, pd.DataFrame, List[str]]:
    """
    Prepares the input feature matrix (X) and target matrix (Y) from the sample set data.
    Input:
        sampleSet: pd.DataFrame. The sample set DataFrame containing feature and target data,
      including an `embedding` column for input features.
    Output:
        X: np.ndarray. A numpy array containing feature variables for items in the sample set.
        Y: np.ndarray. A numpy array containing target variables for items in the sample set.
        Y_df: pd.Dataframe. A DataFrame representation of the target variables.
        labels: Dict. A dict of predefined keyword labels extracted from 'keywords' column. The key is the index of a keyword, and the value is the keyword as a Concept object.
    """
    X = np.array(sampleSet["embedding"].tolist())
    Y_df, labels = prepare_Y_matrix(sampleSet)
    Y = Y_df.to_numpy()
    # TODO: labels set to be List not Dict but identify_rare_labels where labels being consumed expects Dict?
    return X, Y, Y_df, labels


def identify_rare_labels(Y_df: pd.DataFrame, threshold: int, labels: Dict) -> List[int]:
    """
    Identify rare labels under a threshold.
    Input:
        Y_df: pd.Dataframe. The target variables for all items in the sample set.
        threshold: int. The threshold for identifing rare labels, if the number of apperance is under this threshold, the label is considered as a rare label.
        labels: Dict. The predefined label set which contains all labels
    Output:
        rare_label_index: List[int]. The indexes of rare labels in Y
    """
    label_distribution = Y_df.copy()
    label_distribution = label_distribution.sum()
    label_distribution.sort_values()
    label_distribution_df = label_distribution.to_frame(name="count")
    rare_labels = label_distribution_df[
        label_distribution_df["count"] <= threshold
    ].index.to_list()
    return rare_labels


def get_description_embedding(text: str) -> np.ndarray:
    """
    Calculates the embedding of a given text using a pre-trained BERT model. This function tokenizes the input text, processes it through a BERT model, and extracts the CLS token embedding, which serves as a representation of the text.
    Input:
        text: str. A piece of textual information. In the context of keyword classification task, this is the abstract of a metadata record.
    Output:
        text_embedding: np.ndarray. A numpy array representing the text embedding as a feature vector.
    """
    tokenizer = BertTokenizer.from_pretrained(
        "bert-base-uncased", clean_up_tokenization_spaces=False
    )
    model = BertModel.from_pretrained("bert-base-uncased")

    inputs = tokenizer(
        text, return_tensors="pt", max_length=512, truncation=True, padding="max_length"
    )

    with torch.no_grad():
        outputs = model(**inputs)
    cls_embedding = outputs.last_hidden_state[:, 0, :]
    text_embedding = cls_embedding.squeeze().numpy()
    return text_embedding


def calculate_embedding(ds: pd.DataFrame) -> pd.DataFrame:
    """
    Calculate embeddings for a dataframe, based on the description field, add a embedding column for this dataframe
    Input:
        ds: pd.DataFrame. the dataset that need to be calculated
    Output:
        ds: pd.DataFrame, the dataset with one more embedding column
    """
    tqdm.pandas()
    # add try except
    try:
        ds["embedding"] = ds["information"].progress_apply(
            lambda x: get_description_embedding(x)
        )
    except Exception as e:
        logger.error(e)
    return ds


def prepare_Y_matrix(ds: pd.DataFrame) -> pd.DataFrame:
    """
    Prepares the target matrix (Y) by applying multi-label binarization on keywords. This function uses `MultiLabelBinarizer` to transform the `keywords` column of the dataset into a binary matrix format,
    where each unique keyword is represented as a binary feature. The output DataFrame has one column per keyword, with values indicating the presence (1) or absence (0) of each keyword for each record.
    If there are any empty labels, they are removed from the output matrix.

    Input:
        ds: pd.DataFrame. The dataset containing a `keywords` column, where each entry is expected to be a list of keywords.
    Output:
        K: A DataFrame representing the multi-label binarized target matrix, with each column corresponding to a unique keyword.
        keywordMap: A dict represents the predefined keyword set. The key is the index of the keyword, and the value is a keyword defined as a Concept object.
    """
    keywordSet = set()
    for keyword_list in ds["keywords"]:
        for keyword_dict in keyword_list:
            keyword_obj = Concept(
                vocab_type=keyword_dict.get("vocab_type"),
                value=keyword_dict.get("value"),
                url=keyword_dict.get("url"),
            )
            keywordSet.add(keyword_obj)
    keywordMap = {index: keyword for index, keyword in enumerate(keywordSet)}

    ds["keywordsMap"] = ds["keywords"].apply(
        lambda keyword_list: [
            next(
                idx
                for idx, kw in keywordMap.items()
                if kw.vocab_type == d.get("vocab_type")
                and kw.value == d.get("value")
                and kw.url == d.get("url")
            )
            for d in keyword_list
        ]
    )
    mlb = MultiLabelBinarizer()
    Y = mlb.fit_transform(ds["keywordsMap"])
    K = pd.DataFrame(Y, columns=mlb.classes_)

    if "" in K.columns:
        K.drop(columns=[""], inplace=True)
    return K, keywordMap


def keywords_formatter(text: Union[str, List[dict]], vocabs: List[str]) -> List[str]:
    """
    Formats a list of keywords based on specified vocabulary terms. This function processes a list of keywords to identify those matching the specified `vocabs` list. For each matching keyword, it constructs a formatted string of the form `title:id` and removes any duplicates.
    If `text` is a string, it will be evaluated as a list before processing.

    Input:
        text: Union[str, List[dict]. The input keywords, expected to be a list of dictionaries, can be passed as a string representation of the list.
        vocabs: List[str]. A list of vocabulary names to match against keyword titles.
    Output:
        A list of formatted keywords, with duplicates removed, in the form `title;id`.
    """
    if type(text) is list:
        keywords = text
    else:
        keywords = ast.literal_eval(text)
    k_list = []
    for keyword in keywords:
        if keyword.get("concepts") is not None:
            for concept in keyword.get("concepts"):
                if keyword.get("title") in vocabs and concept.get("id") != "":
                    # check if the url is valid: start with http or https
                    try:
                        concept_url = concept.get("url")
                        if re.match(r"^https?://", concept_url):
                            conceptObj = Concept(
                                value=concept.get("id").lower(),
                                url=concept_url,
                                vocab_type=keyword.get("title"),
                            )
                            k_list.append(conceptObj.to_json())
                    except Exception as e:
                        logger.error(e)
                    
    return list(k_list)


def prepare_train_test(
    X: np.ndarray, Y: np.ndarray, params: configparser.ConfigParser
) -> Tuple[int, int, np.ndarray, np.ndarray, np.ndarray, np.ndarray]:
    """
    Prepares the training and testing datasets using multi-label stratified splitting.
    This function splits the feature matrix X and target matrix Y into training and testing sets based on parameters for multi-label stratified shuffling. It logger.infos dataset information and returns the dimensions, number of labels, and split data for training and testing.
    Input:
        X: np.ndarray. Feature matrix of shape (n_samples, dimension).
        Y: np.ndarray. Target matrix of shape (n_samples, n_labels).
        params: Dict[str, Any].
    Output:
        Tuple[int, int, np.ndarray, np.ndarray, np.ndarray, np.ndarray]:
            - dim: int. Feature dimension of X.
            - n_labels: int. Number of labels in Y.
            - X_train: np.ndarray. Training features.
            - Y_train: np.ndarray. Training targets.
            - X_test: np.ndarray. Testing features.
            - Y_test: np.ndarray. Testing targets.
    """
    # get X, Y shape
    n_labels = Y.shape[1]
    dim = X.shape[1]

    n_splits = params.getint("preprocessor", "n_splits")
    test_size = params.getfloat("preprocessor", "test_size")
    train_test_random_state = params.getint("preprocessor", "train_test_random_state")
    msss = MultilabelStratifiedShuffleSplit(
        n_splits=n_splits, test_size=test_size, random_state=train_test_random_state
    )

    for train_index, test_index in msss.split(X, Y):
        X_train, X_test = X[train_index], X[test_index]
        Y_train, Y_test = Y[train_index], Y[test_index]

    logger.info(f"Total samples: {len(X)}")
    logger.info(f"Dimension: {dim}")
    logger.info(f"No. of labels: {n_labels}")
    logger.info(
        f"Train set size: {X_train.shape[0]} ({X_train.shape[0] / len(X) * 100:.2f}%)"
    )
    logger.info(
        f"Test set size: {X_test.shape[0]} ({X_test.shape[0] / len(X) * 100:.2f}%)"
    )

    return dim, n_labels, X_train, Y_train, X_test, Y_test


def customized_resample(X_train, Y_train, rare_class):
    """
    Customised resampling strategy: given a list of rare labels, i.e., the labels appears under a certain times in alll records, duplicate the records which has these labels with a num_copies.
    Input:
        X_train: np.ndarray. The feature matrix X to be augmented.
        Y_train: np.ndarray. The target matrix Y to be augmented.
        rare_class: List[int]. The index of rare labels.
    Output:
        X_augmented, Y_augmented: Tuple[np.ndarray, np.ndarray]: The augmented training feature matrix and target matrix.
    """
    X_augmented = X_train.copy()
    Y_augmented = Y_train.copy()
    num_copies = 10
    for label_idx in rare_class:
        sample_idx = np.where(Y_train[:, label_idx] == 1)[0]

        if len(sample_idx) == 1:
            sample_to_duplicate = sample_idx[0]
            for _ in range(num_copies):
                X_augmented = np.vstack([X_augmented, X_train[sample_to_duplicate]])
                Y_augmented = np.vstack([Y_augmented, Y_train[sample_to_duplicate]])
    return X_augmented, Y_augmented


def resampling(
    X_train: np.ndarray,
    Y_train: np.ndarray,
    strategy: str,
    rare_keyword_index: List[int],
) -> Tuple[np.ndarray, np.ndarray]:
    """
    Resamples the training data using the specified strategy to address class imbalance.

    This function applies different resampling strategies to balance the dataset based on the specified `strategy`. For a "custom" strategy, it calls `customized_resample`, which duplicates samples of rare classes.
    Other supported strategies include:
        - "ROS" for random oversampling
        - "RUS" for random undersampling
        - "SMOTE" for synthetic minority oversampling technique

    Input:
        X_train: np.ndarray. The training feature X matrix.
        Y_train: np.ndarray. The training traget Y matrix.
        strategy: str. Resampling strategy to apply ("custom", "ROS", "RUS", or "SMOTE").
        rare_keyword_index: List[int]. A list of indices representing rare class labels for custom resampling.
    Output:
        X_train_resampled, Y_train_resampled: Tuple[np.ndarray, np.ndarray]. The resampled training feature matrix X_train_resampled and target matrix Y_train_resampled.
    """
    Y_train_combined = np.array(["".join(row.astype(str)) for row in Y_train])
    if strategy == "custom":
        X_train_resampled, Y_train_resampled = customized_resample(
            X_train, Y_train, rare_keyword_index
        )
    else:
        if strategy == "ROS":
            resampler = RandomOverSampler(sampling_strategy="auto", random_state=32)
        elif strategy == "RUS":
            resampler = RandomUnderSampler(sampling_strategy="auto", random_state=32)
        elif strategy == "SMOTE":
            resampler = SMOTE(k_neighbors=1, random_state=42)

        X_train_resampled, Y_combined_resampled = resampler.fit_resample(
            X_train, Y_train_combined
        )
        Y_train_resampled = np.array(
            [list(map(int, list(row))) for row in Y_combined_resampled]
        )

    logger.info(" ======== After Resampling ========")
    logger.info(f"Total samples: {len(X_train_resampled)}")
    logger.info(f"Dimension: {X_train_resampled.shape[1]}")
    logger.info(f"No. of labels: {Y_train_resampled.shape[1]}")
    logger.info(f"X resampled set size: {X_train_resampled.shape[0]}")
    logger.info(f"Y resampled set size: {Y_train_resampled.shape[0]}")
    return X_train_resampled, Y_train_resampled<|MERGE_RESOLUTION|>--- conflicted
+++ resolved
@@ -20,16 +20,9 @@
 from iterstrat.ml_stratifiers import MultilabelStratifiedShuffleSplit
 from tqdm import tqdm
 from typing import Dict
-<<<<<<< HEAD
-import re
-
-logger = logging.getLogger(__name__)
-logger.setLevel(logging.INFO)
-=======
 import tempfile
 import json
 from data_discovery_ai import logger
->>>>>>> ac08c159
 
 
 class Concept:
