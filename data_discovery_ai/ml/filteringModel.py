# The data delivery mode filter model to classify the metadata records based on their titles, abstracts, and lineages.
# Possible classes are 'Real Time', 'Delayed', and 'Other'.
from sklearn.semi_supervised import SelfTrainingClassifier
from sklearn.ensemble import RandomForestClassifier
from sklearn.metrics import (
    classification_report,
    accuracy_score,
    recall_score,
    precision_score,
)
from sklearn.decomposition import PCA
import numpy as np
from pathlib import Path
import mlflow  # type: ignore
from typing import Any, Tuple
from dataclasses import asdict

from data_discovery_ai.config.constants import FILTER_FOLDER
from data_discovery_ai.ml.preprocessor import DeliveryPreprocessor
from data_discovery_ai.utils.agent_tools import (
    save_to_file,
    load_from_file,
    get_text_embedding,
)
from data_discovery_ai import logger

<<<<<<< HEAD
mlflow.set_tracking_uri("http://localhost:53000")

=======
>>>>>>> ce80329c

def train_delivery_model(
    model_name: str, delivery_preprocessor: DeliveryPreprocessor
) -> Tuple[Any, Any]:
    """
    The classification model for predicting the data delivery mode of metadata records, based on their titles, abstracts, and lineages.
    Currently, we applied a self-training model with a random forest classifier as the base model. It extends the idea of semi-supervised learning, in which both
    Input:
        model_name: str. The name of the model, which should be stricter within the options of `AVAILABLE_MODELS` in `data_discovery_ai/common/constants.py`.
        X_labelled_train: np.ndarray. The training data of the metadata records, which is split from the labelled data.
        y_labelled_train: np.ndarray. The labels of the training data, which is split from the labelled data.
        params: ConfigParser. The configuration parameters for the model, which is loaded from the `MODEL_CONFIG` defined in `data_discovery_ai/common/constants.py`.
    Output:
        Tuple[Any, Any]. The trained model and pca model
    """
    trainer_config = delivery_preprocessor.trainer_config
    n_estimators = trainer_config.n_estimators
    threshold = trainer_config.threshold
    n_components = trainer_config.n_components

    train_test_data = delivery_preprocessor.train_test_data

    pca = PCA(n_components=n_components)
    X_train_pca = pca.fit_transform(train_test_data.X_combined_train)

    base_model = RandomForestClassifier(n_estimators=n_estimators, random_state=42)
    # self-training classifier
    self_training_model = SelfTrainingClassifier(base_model, threshold=threshold)

    mlflow.set_experiment("Data Delivery Mode Classification Model")
    mlflow_config = delivery_preprocessor.mlflow_config
    port_num = mlflow_config.port
    mlflow.set_tracking_uri("http://localhost:{}".format(port_num))

    with mlflow.start_run():
        self_training_model.fit(X_train_pca, train_test_data.Y_combined_train)
        mlflow.log_params(asdict(trainer_config))

        evaluate_model(
            self_training_model, train_test_data.X_test, train_test_data.Y_test, pca
        )

        # model file path
        model_file_path = (
            Path(__file__).resolve().parent.parent
            / "resources"
            / FILTER_FOLDER
            / model_name
        )

        # make sure path exists
        model_file_path.parent.mkdir(parents=True, exist_ok=True)
        save_to_file(self_training_model, model_file_path.with_suffix(".pkl"))
        save_to_file(pca, model_file_path.with_suffix(".pca.pkl"))

        return self_training_model, pca


def load_saved_model(model_name: str) -> Tuple[Any, Any]:
    """
    Load the saved model and the trained pca model from local pickle files.
    The fine name is given by the 'selected_model' from the API request. The model file is end up with ".pkl" suffix, while the pca file is end up with the ".pca.pkl" suffix.
    Input:
        model_name: str. The name of the model, which should be stricter within the options of `AVAILABLE_MODELS` in `data_discovery_ai/common/constants.py`.
    Output:
        Tuple[Any, Any]. The trained model and pca model
    """
    # load model pickle file
    model_file_path = (
        Path(__file__).resolve().parent.parent
        / "resources"
        / FILTER_FOLDER
        / model_name
    )
    trained_model = load_from_file(model_file_path.with_suffix(".pkl"))

    # load pca pickle file
    pca = load_from_file(model_file_path.with_suffix(".pca.pkl"))

    return trained_model, pca


def evaluate_model(model: Any, X_test: np.ndarray, Y_test: np.ndarray, pca) -> None:
    """
    Evaluate the model with the testing data. The evaluation metrics comes from the classification report, which is printed out in the log.
    Input:
        model: Any. The trained model.
        X_test: np.ndarray. The testing data of the metadata records, which is splited from the labelled data.
        Y_test: np.ndarray. The real class ("real-time" or "delayed") of the testing data, which is splited from the labelled data. This can be used as the groundtruth to evaluate the model.
        pca: Any. The trained pca model.
    """
    X_test_pca = pca.transform(X_test)
    Y_pred = model.predict(X_test_pca)

    # Generate classification metrics
    acc = accuracy_score(Y_test, Y_pred)
    precision = precision_score(Y_test, Y_pred, average="weighted", zero_division=0)
    rec = recall_score(Y_test, Y_pred, average="weighted", zero_division=0)

    # Log evaluation metrics
    mlflow.log_metric("accuracy", acc)
    mlflow.log_metric("precision", precision)
    mlflow.log_metric("recall", rec)

    report = classification_report(Y_test, Y_pred)
    logger.info(f"Classification report: \n{report}")


def make_prediction(model: Any, description: str, pca) -> np.ndarray:
    """
    Make prediction for a given metadata record, the description is the combination of its title, abstract, and lineage.
    Input:
        model: Any. The trained model.
        description: str. The textual description of the metadata record, which is the combination of its title, abstract, and lineage.
        pca: Any. The trained pca model.
    Output:
        np.ndarray. Return a np.ndarray of size 1, which is the predicted class of the metadata record. This prediction task has only two classes: 0 for "Real-Time" and 1 for "Delayed".
    """
    description_embedding = get_text_embedding(description)
    dimension = description_embedding.shape[0]
    target_X = description_embedding.reshape(1, dimension)
    target_X_pca = pca.transform(target_X)

    y_pred = model.predict(target_X_pca)
    return y_pred[0]


def get_predicted_class_name(predicted_class: int) -> str:
    """
    Conver the numeric class to the textual class name
    Input:
        predicted_class: int. The predicted class of the metadata record. It can be 0 or 1.
    Output:
        str. The textual class name of the predicted class. It can be "Real-Time" or "Delayed".
    """
    class_map = {0: "Real-Time", 1: "Delayed", 2: "Other"}
    pred_class = class_map.get(predicted_class)
    return pred_class<|MERGE_RESOLUTION|>--- conflicted
+++ resolved
@@ -24,11 +24,6 @@
 )
 from data_discovery_ai import logger
 
-<<<<<<< HEAD
-mlflow.set_tracking_uri("http://localhost:53000")
-
-=======
->>>>>>> ce80329c
 
 def train_delivery_model(
     model_name: str, delivery_preprocessor: DeliveryPreprocessor
@@ -59,10 +54,6 @@
     self_training_model = SelfTrainingClassifier(base_model, threshold=threshold)
 
     mlflow.set_experiment("Data Delivery Mode Classification Model")
-    mlflow_config = delivery_preprocessor.mlflow_config
-    port_num = mlflow_config.port
-    mlflow.set_tracking_uri("http://localhost:{}".format(port_num))
-
     with mlflow.start_run():
         self_training_model.fit(X_train_pca, train_test_data.Y_combined_train)
         mlflow.log_params(asdict(trainer_config))
