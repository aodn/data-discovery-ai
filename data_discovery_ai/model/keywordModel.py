--- conflicted
+++ resolved
@@ -220,13 +220,9 @@
     return predicted_labels
 
 
-<<<<<<< HEAD
 def replace_with_column_names(
     row: pd.SparseDtype, column_names: List[str]
 ) -> List[str]:
-=======
-def replace_with_column_names(row: pd.SparseDtype, column_names: List[str]) -> str:
->>>>>>> b0f649a2
     """
     Transform a row of binary values and returns a string of column names (separated by " | ") for which the value in the row is 1.
     Input:
