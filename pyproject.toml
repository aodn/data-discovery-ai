[tool.poetry]
name = "data-discovery-ai"
version = "0.1.0"
description = ""
authors = ["Viet Nguyen <vh.nguyen@utas.edu.au>"]

[tool.poetry.dependencies]
python = "~3.10"
black = "24.10.0"
pre-commit = "3.8.0"
requests = "2.32.3"
fastapi = "0.115.2"
uvicorn = "0.30.6"
python-dotenv = "1.0.1"
numpy = "1.26.4"
pandas = "2.2.3"
matplotlib = "3.9.2"
scikit-learn = "1.5.2"
transformers = "4.48.0"
tqdm = "4.66.5"

starlette = "0.40.0"
imblearn = "^0.0"
iterative-stratification = "^0.1.9"
pyyaml = "^6.0.2"
elasticsearch = "^8.15.1"
# https://github.com/python-poetry/poetry/issues/8271#issuecomment-1712020965
tensorflow-cpu = {version = "2.17.0" }
tensorflow-io-gcs-filesystem = [
    { version = ">= 0.23.1", markers = "platform_machine!='arm64' or platform_system!='Darwin'" },
    { version = "< 0.32.0", markers = "platform_system == 'Windows'" }
]
tf-keras = "2.17.0"
<<<<<<< HEAD
openai = "^1.66.3"
=======
h11 = "0.16.0"
>>>>>>> 983d72b9

[tool.poetry.group.dev.dependencies]
pytest = "^8.3.2"
httpx = "^0.27.0"
pytest-asyncio = "^0.23.8"

[build-system]
requires = ["poetry-core"]
build-backend = "poetry.core.masonry.api"<|MERGE_RESOLUTION|>--- conflicted
+++ resolved
@@ -31,11 +31,8 @@
     { version = "< 0.32.0", markers = "platform_system == 'Windows'" }
 ]
 tf-keras = "2.17.0"
-<<<<<<< HEAD
 openai = "^1.66.3"
-=======
 h11 = "0.16.0"
->>>>>>> 983d72b9
 
 [tool.poetry.group.dev.dependencies]
 pytest = "^8.3.2"
